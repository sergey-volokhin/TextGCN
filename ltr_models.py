import numpy as np
import pandas as pd
import torch
from sklearn.ensemble import GradientBoostingRegressor as GBRT
from torch import nn
<<<<<<< HEAD
=======
from tqdm.auto import tqdm, trange
>>>>>>> e7e588a4

from base_model import BaseModel
from kg_models import DatasetKG
from reviews_models import DatasetReviews


class LTRDataset(DatasetKG, DatasetReviews):

    def __init__(self, args):
        super().__init__(args)
        self._get_users_as_avg_reviews()
        self._get_users_as_avg_desc()

    def _get_users_as_avg_reviews(self):
        ''' use average of reviews to represent users '''
        user_text_embs = {}
        for user, group in self.top_med_reviews.groupby('user_id')['vector']:
            user_text_embs[user] = torch.tensor(group.values.tolist()).mean(axis=0)
        self.users_as_avg_reviews = torch.stack(self.user_mapping['remap_id'].map(
            user_text_embs).values.tolist()).to(self.device)

    def _get_users_as_avg_desc(self):
        ''' use mean of descriptions to represent users '''
        user_text_embs = {}
        for user, group in self.top_med_reviews.groupby('user_id')['asin']:
            user_text_embs[user] = self.items_as_desc[group.values].mean(axis=0).cpu()
        self.users_as_avg_desc = torch.stack(self.user_mapping['remap_id'].map(
            user_text_embs).values.tolist()).to(self.device)


class LTRBase(BaseModel):
    '''
        base class for LTR models, which uses pre-trained
        LightGCN vectors to train a layer on top
    '''

    def _copy_dataset_args(self, dataset):
        super()._copy_dataset_args(dataset)
        self.items_as_avg_reviews = dataset.items_as_avg_reviews
        self.users_as_avg_reviews = dataset.users_as_avg_reviews
        self.users_as_avg_desc = dataset.users_as_avg_desc
        self.items_as_desc = dataset.items_as_desc

    def score_batchwise_ltr(self):
        ''' how do we predict the score using text data? '''
        raise NotImplementedError

    ''' utilities: representation functions '''

    def get_user_reviews_mean(self, u):
        ''' represent users with mean of their reviews '''
        return self.users_as_avg_reviews[u]

    def get_user_desc(self, u):
        ''' represent users as mean of descriptions of items they reviewed '''
        return self.users_as_avg_desc[u]

    def get_item_reviews_mean(self, i, u=None):
        ''' represent items with mean of their reviews '''
        return self.items_as_avg_reviews[i]

    def get_item_desc(self, i, u=None):
        ''' represent items with their description '''
        return self.items_as_desc[i]

    def get_item_reviews_user(self, i, u=None):
        ''' represent items with the review of corresponding user '''
        df = self.reviews_df.loc[torch.stack([i, u], axis=1).tolist()]
        return torch.tensor(df.values.tolist()).to(self.device)


class LTRLinear(LTRBase):
    ''' trains a dense layer on top of GNN '''

    def __init__(self, args, dataset):
        super().__init__(args, dataset)
        self._setup_layers(args)
        self.score_pairwise = self.score_pairwise_ltr
        self.score_batchwise = self.score_batchwise_ltr

    def _add_vars(self, args):
        super()._add_vars(args)
        self.dense_features = ['gnn', 'reviews', 'desc', 'rev_desc', 'desc_rev', 'gnn_rev', 'gnn_desc']
        if args.freeze:
            self.embedding_user.requires_grad_(False)
            self.embedding_item.requires_grad_(False)

    def _setup_layers(self, args):
        ''' dense layer that combines all the scores from different node representations '''
        args.ltr_layers = [len(self.dense_features)] + args.ltr_layers + [1]
        layers = []
        for i, j in zip(args.ltr_layers, args.ltr_layers[1:]):
            layers.append(nn.Linear(i, j))
        self.layers = nn.Sequential(*layers).to(self.device)

    def get_vectors(self, users_emb, items_emb, users, items):
        vectors = {'users_emb': users_emb, 'items_emb': items_emb}
        vectors['users_reviews'] = self.get_user_reviews_mean(users)
        vectors['items_reviews'] = self.get_item_reviews_mean(items)
        vectors['users_desc'] = self.get_user_desc(users)
        vectors['items_desc'] = self.get_item_desc(items)
        vectors['user_gnn_rev'] = torch.cat([users_emb, vectors['users_reviews']], axis=1)
        vectors['item_gnn_rev'] = torch.cat([items_emb, vectors['items_reviews']], axis=1)
        vectors['user_gnn_desc'] = torch.cat([users_emb, vectors['users_desc']], axis=1)
        vectors['item_gnn_desc'] = torch.cat([items_emb, vectors['items_desc']], axis=1)
        return vectors

    # todo get_scores_batchwise and get_scores_pairwise return scores that differ by 1e-5. why?
    def get_scores_batchwise(self, vectors):
        return torch.cat([
            (vectors['users_emb'] @ vectors['items_emb'].T).unsqueeze(-1),          # gnn          - gnn
            (vectors['users_reviews'] @ vectors['items_reviews'].T).unsqueeze(-1),  # reviews      - reviews
            (vectors['users_desc'] @ vectors['items_desc'].T).unsqueeze(-1),        # desc         - desc
            (vectors['users_reviews'] @ vectors['items_desc'].T).unsqueeze(-1),     # reviews      - desc
            (vectors['users_desc'] @ vectors['items_reviews'].T).unsqueeze(-1),     # desc         - reviews
            (vectors['user_gnn_rev'] @ vectors['item_gnn_rev'].T).unsqueeze(-1),    # gnn||reviews - gnn||reviews
            (vectors['user_gnn_desc'] @ vectors['item_gnn_desc'].T).unsqueeze(-1),  # gnn||desc    - gnn||desc
        ], axis=-1)

    def get_scores_pairwise(self, vectors):

        def sum_mul(x, y):  # todo simplify somehow?
            return torch.sum(torch.mul(x, y), dim=1).unsqueeze(1)

        return torch.cat([
            sum_mul(vectors['users_emb'], vectors['items_emb']),          # gnn          - gnn
            sum_mul(vectors['users_reviews'], vectors['items_reviews']),  # reviews      - reviews
            sum_mul(vectors['users_desc'], vectors['items_desc']),        # desc         - desc
            sum_mul(vectors['users_reviews'], vectors['items_desc']),     # reviews      - desc
            sum_mul(vectors['users_desc'], vectors['items_reviews']),     # desc         - reviews
            sum_mul(vectors['user_gnn_rev'], vectors['item_gnn_rev']),    # gnn||reviews - gnn||reviews
            sum_mul(vectors['user_gnn_desc'], vectors['item_gnn_desc']),  # gnn||desc    - gnn||desc
        ], axis=1)

    def score_batchwise_ltr(self, users_emb, items_emb, users):
        vectors = self.get_vectors(users_emb, items_emb, users, list(range(self.n_items)))
        return self.layers(self.get_scores_batchwise(vectors)).squeeze()

    def score_pairwise_ltr(self, users_emb, items_emb, users, items):
        vectors = self.get_vectors(users_emb, items_emb, users, items)
        return self.layers(self.get_scores_pairwise(vectors))


class LTRLinearWPop(LTRLinear):

    def _copy_dataset_args(self, dataset):
        super()._copy_dataset_args(dataset)
        self.popularity_users = dataset.popularity_users
        self.popularity_items = dataset.popularity_items

    def _add_vars(self, args):
        super()._add_vars(args)
        self.dense_features += ['pop_u', 'pop_i']

    def score_batchwise_ltr(self, users_emb, items_emb, users):
        vectors = self.get_vectors(users_emb, items_emb, users, list(range(self.n_items)))
        features = self.get_scores_batchwise(vectors)

        pop_u = self.popularity_users[users].unsqueeze(1)
<<<<<<< HEAD
        pop_u = pop_u.unsqueeze(-1).expand(pop_u.shape[0], self.n_items, pop_u.shape[-1])
=======
        pop_u = pop_u.unsqueeze(-1).expand(pop_u.shape[0],self.n_items, pop_u.shape[-1])

>>>>>>> e7e588a4
        pop_i = self.popularity_items
        pop_i = pop_i.unsqueeze(1).expand(len(users), pop_i.shape[0], 1)

        cat = torch.cat([features, pop_u, pop_i], axis=-1)
        return self.layers(cat).squeeze()

    def score_pairwise_ltr(self, users_emb, items_emb, users, items):
        vectors = self.get_vectors(users_emb, items_emb, users, items)
        features = self.get_scores_pairwise(vectors)
        pop_u = self.popularity_users[users].unsqueeze(1)
        pop_i = self.popularity_items[items].unsqueeze(1)
        cat = torch.cat([features, pop_u, pop_i], axis=-1)
        return self.layers(cat)


class LTRGBDT(LTRLinear):
    ''' trains a dense layer on top of GNN '''

    def _setup_layers(self, args):
        self.tree = GBRT(n_estimators=10, max_depth=3)

    def fit(self, batches):

        vectors_pos, vectors_neg = [], []
        users_emb, items_emb = self.representation
        for data in tqdm(batches,
                         desc='batches',
                         leave=False,
                         dynamic_ncols=True,
                         disable=self.slurm):

            data = data.t()
            users, pos, negs = data[0], data[1], data[2:]
            users_emb = users_emb[users]
            pos_features = self.score_pairwise(users_emb, items_emb[pos], users, pos)
            vectors_pos.append(pos_features)
            for neg in negs:
                neg_features = self.score_pairwise(users_emb, items_emb[neg], users, neg)
                vectors_neg.append(neg_features)

        vectors_pos = torch.stack(vectors_pos, dim=1)
        vectors_neg = torch.stack(vectors_neg, dim=1)

        features = torch.cat([vectors_pos, vectors_neg]).squeeze()
        y_true = torch.cat([torch.ones(features.shape[0] // 2), torch.zeros(features.shape[0] // 2)])

        self.tree.fit(features.cpu().detach().numpy(), y_true.cpu().detach().numpy())
        self.evaluate()
        self.checkpoint()

    def score_pairwise_ltr(self, users_emb, items_emb, users, items):
        vectors = self.get_vectors(users_emb, items_emb, users, items)
        return self.get_scores_pairwise(users_emb, items_emb, *vectors)

    def score_batchwise_ltr(self, users_emb, items_emb, users):
        vectors = self.get_vectors(users_emb, items_emb, users, list(range(self.n_items)))
        x = self.get_scores_batchwise(users_emb, items_emb, *vectors).detach()
        x = x.reshape(x.shape[0] * x.shape[1], x.shape[-1]).cpu().numpy()
        return self.tree.predict(x)

    def predict(self, save=False):
        self.training = False
        y_probs, y_pred = [], []
        with torch.no_grad():
            users_emb, items_emb = self.representation
            for batch_users in tqdm(self.test_batches,
                                    desc='batches',
                                    leave=False,
                                    dynamic_ncols=True,
                                    disable=self.slurm):

                rating = self.score_batchwise(users_emb[batch_users], items_emb, batch_users)

                print('rating', rating)

                ''' set scores for train items to be -inf so we don't recommend them. '''
                # subtract exploded.index.min since rating matrix only has
                # batch_size users, so starts with 0, while index has users' real indices
                exploded = self.train_user_dict[batch_users].explode()
                rating[(exploded.index - exploded.index.min()).tolist(), exploded.tolist()] = np.NINF

                ''' select top-k items with highest ratings '''
                probs, rank_indices = torch.topk(rating, k=max(self.k))
                y_pred.append(rank_indices)
                y_probs.append(probs.round(decimals=4))  # TODO: rounding doesn't work for some reason

        predictions = pd.DataFrame.from_dict({'y_true': self.true_test_lil,
                                              'y_pred': torch.cat(y_pred).tolist(),
                                              'scores': torch.cat(y_probs).tolist()})
        if save:
            predictions.to_csv(f'{self.save_path}/predictions.tsv', sep='\t', index=False)
            self.logger.info(f'Predictions are saved in `{self.save_path}/predictions.tsv`')
        return predictions<|MERGE_RESOLUTION|>--- conflicted
+++ resolved
@@ -3,10 +3,7 @@
 import torch
 from sklearn.ensemble import GradientBoostingRegressor as GBRT
 from torch import nn
-<<<<<<< HEAD
-=======
 from tqdm.auto import tqdm, trange
->>>>>>> e7e588a4
 
 from base_model import BaseModel
 from kg_models import DatasetKG
@@ -166,12 +163,8 @@
         features = self.get_scores_batchwise(vectors)
 
         pop_u = self.popularity_users[users].unsqueeze(1)
-<<<<<<< HEAD
         pop_u = pop_u.unsqueeze(-1).expand(pop_u.shape[0], self.n_items, pop_u.shape[-1])
-=======
-        pop_u = pop_u.unsqueeze(-1).expand(pop_u.shape[0],self.n_items, pop_u.shape[-1])
-
->>>>>>> e7e588a4
+
         pop_i = self.popularity_items
         pop_i = pop_i.unsqueeze(1).expand(len(users), pop_i.shape[0], 1)
 
