from torch_geometric import seed_everything
from torch.utils.data import DataLoader

from base_model import BaseModel
from dataset import BaseDataset
from non_text_models import TorchGeometric
from parser import parse_args
from kg_models import DatasetKG, TextModelKG
<<<<<<< HEAD
from reviews_models import DatasetReviews, TextModelReviews, TextData, TextModel
=======
from LTR_reviews_models import LTRDataset, LTR
from reviews_models import DatasetReviews, TextModelReviews
>>>>>>> 3e887039


def get_class(name):
    return {
        'lgcn': [BaseDataset, BaseModel],
        'reviews': [DatasetReviews, TextModelReviews],
        'kg': [DatasetKG, TextModelKG],
<<<<<<< HEAD
        'pos_u_neg_kg': [TextData, TextModel],
=======
        'ltr': [LTRDataset, LTR],
>>>>>>> 3e887039
    }.get(name, [BaseDataset, TorchGeometric])


if __name__ == '__main__':

    args = parse_args()

    seed_everything(args.seed)

    Dataset, Model = get_class(args.model)
    args.logger.info(f'Class: {Model}')

    dataset = Dataset(args)
    loader = DataLoader(dataset, batch_size=args.batch_size, shuffle=True)
    model = Model(args, dataset)

    model.fit(loader)

    if args.predict:
        model.predict(save=True)<|MERGE_RESOLUTION|>--- conflicted
+++ resolved
@@ -6,12 +6,8 @@
 from non_text_models import TorchGeometric
 from parser import parse_args
 from kg_models import DatasetKG, TextModelKG
-<<<<<<< HEAD
 from reviews_models import DatasetReviews, TextModelReviews, TextData, TextModel
-=======
 from LTR_reviews_models import LTRDataset, LTR
-from reviews_models import DatasetReviews, TextModelReviews
->>>>>>> 3e887039
 
 
 def get_class(name):
@@ -19,11 +15,8 @@
         'lgcn': [BaseDataset, BaseModel],
         'reviews': [DatasetReviews, TextModelReviews],
         'kg': [DatasetKG, TextModelKG],
-<<<<<<< HEAD
         'pos_u_neg_kg': [TextData, TextModel],
-=======
         'ltr': [LTRDataset, LTR],
->>>>>>> 3e887039
     }.get(name, [BaseDataset, TorchGeometric])
 
 
